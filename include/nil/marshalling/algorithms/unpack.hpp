--- conflicted
+++ resolved
@@ -199,11 +199,7 @@
         }
 
         template<typename TEndian, typename TInput, typename OutputIterator>
-<<<<<<< HEAD
-        typename std::enable_if<!nil::detail::is_range<OutputIterator>::value
-=======
         typename std::enable_if<nil::detail::is_iterator<OutputIterator>::value
->>>>>>> eb7a27dd
                                     && !nil::detail::is_array<OutputIterator>::value,
                                 status_type>::type
             unpack(const TInput &r, OutputIterator out) {
@@ -225,12 +221,8 @@
         }
 
         template<typename TEndian, typename InputIterator, typename OutputIterator>
-<<<<<<< HEAD
-        typename std::enable_if<!nil::detail::is_range<OutputIterator>::value
-=======
         typename std::enable_if<nil::detail::is_iterator<InputIterator>::value
                                     && nil::detail::is_iterator<OutputIterator>::value
->>>>>>> eb7a27dd
                                     && !nil::detail::is_array<OutputIterator>::value,
                                 status_type>::type
             unpack(InputIterator first, InputIterator last, OutputIterator out) {
@@ -285,12 +277,8 @@
         }
 
         template<typename TEndian, typename InputIterator, typename SinglePassRange>
-<<<<<<< HEAD
-        typename std::enable_if<nil::detail::is_range<SinglePassRange>::value
-=======
         typename std::enable_if<nil::detail::is_iterator<InputIterator>::value
                                     && nil::detail::is_range<SinglePassRange>::value
->>>>>>> eb7a27dd
                                     && !(nil::detail::is_array<SinglePassRange>::value),
                                 status_type>::type
             unpack(InputIterator first, InputIterator last, SinglePassRange &result) {
@@ -301,11 +289,7 @@
         }
 
         template<typename TEndian, typename InputIterator, typename TOutput>
-<<<<<<< HEAD
-        typename std::enable_if<!nil::detail::is_range<TOutput>::value
-=======
         typename std::enable_if<nil::detail::is_iterator<InputIterator>::value && !nil::detail::is_range<TOutput>::value
->>>>>>> eb7a27dd
                                     || nil::detail::is_array<TOutput>::value,
                                 status_type>::type
             unpack(InputIterator first, InputIterator last, TOutput &result) {
