--- conflicted
+++ resolved
@@ -167,15 +167,6 @@
 
 BOOST_AUTO_TEST_CASE(types_accumulator_test_minus3) {
 
-<<<<<<< HEAD
-    using big_endian_array_type = types::array_list<field_type<option::big_endian>,
-                                                    types::int_value<field_type<option::big_endian>, std::uint32_t>,
-                                                    option::sequence_fixed_size<5>>;
-
-    static const std::vector<std::uint8_t> Buf
-        = {0x01, 0x02, 0x03, 0x04, 0x05, 0x06, 0x07, 0x08, 0x09, 0x0a, 0x0b, 0x0c, 0x0d, 0x0e, 0x0f, 0x10,
-           0x11, 0x12, 0x13, 0x14, 0x15, 0x16, 0x17, 0x18, 0x19, 0x1a, 0x1b, 0x1c, 0x1d, 0x1e, 0x1f, 0x20};
-=======
     using big_endian_array_type = 
     types::array_list<
         field_type<option::big_endian>,
@@ -193,7 +184,6 @@
                                0x15, 0x16, 0x17, 0x18, 
                                0x19, 0x1a, 0x1b, 0x1c, 
                                0x1d, 0x1e, 0x1f, 0x20};
->>>>>>> eccbb73a
 
     big_endian_array_type be_array = pack<big_endian_array_type>(Buf.begin(), Buf.end());
 
@@ -365,11 +355,7 @@
         (char)0xde,
         (char)0xad,
     };
-<<<<<<< HEAD
-
-=======
-    
->>>>>>> eccbb73a
+
     field = pack<testing_type>(Buf.begin(), Buf.end());
     BOOST_CHECK(field.length() == 2);
     BOOST_CHECK(field.value() == 0xdead);
@@ -412,11 +398,7 @@
     BOOST_CHECK(field.value() == 0xffffff);
 
     static const std::vector<char> Buf = {(char)0xde, (char)0xad, (char)0x00, (char)0xff};
-<<<<<<< HEAD
-
-=======
-    
->>>>>>> eccbb73a
+
     field = pack<testing_type>(Buf.begin(), Buf.end());
     BOOST_CHECK(field.length() == 3);
     BOOST_CHECK(field.value() == 0xadde);
@@ -471,11 +453,7 @@
     BOOST_CHECK(field.value() == Enum1_NumOfValues);
 
     static const std::vector<char> Buf = {(char)Enum1_Value1, (char)0x3f};
-<<<<<<< HEAD
-
-=======
-    
->>>>>>> eccbb73a
+
     field = pack<testing_type>(Buf.begin(), Buf.end());
     BOOST_CHECK(field.length() == 1);
     BOOST_CHECK(field.value() == Enum1_Value1);
@@ -579,11 +557,7 @@
     write_read_field(staticStorageField, ExpectedBuf.begin(), ExpectedBuf.size());
 
     static const std::vector<char> Buf = {0x5, 'h', 'e', 'l', 'l', 'o', 'g', 'a', 'r'};
-<<<<<<< HEAD
-
-=======
-    
->>>>>>> eccbb73a
+
     field = pack<testing_type>(Buf.begin(), Buf.end());
     BOOST_CHECK(field.value().size() == static_cast<std::size_t>(Buf[0]));
     BOOST_CHECK(field.length() == field.value().size() + 1U);
@@ -625,11 +599,7 @@
     BOOST_CHECK(staticStorageField.value().empty());
 
     static const std::vector<char> Buf = {0x5, 'h', 'e', 'l', 'l', 'o', 'g', 'a', 'r'};
-<<<<<<< HEAD
-
-=======
-    
->>>>>>> eccbb73a
+
     field = pack<testing_type>(Buf.begin(), Buf.end());
     BOOST_CHECK(field.value().size() == static_cast<std::size_t>(Buf[0]));
     BOOST_CHECK(field.length() == field.value().size() + 1U);
@@ -741,11 +711,7 @@
     static_assert(!testing_type::is_version_dependent(), "Invalid version dependency assumption");
 
     static const std::vector<char> Buf = {(char)0x81, 0x01};
-<<<<<<< HEAD
-
-=======
-    
->>>>>>> eccbb73a
+
     testing_type field = pack<testing_type>(Buf.begin(), Buf.end());
     BOOST_CHECK_EQUAL(field.length(), 2U);
     BOOST_CHECK_EQUAL(field.value(), static_cast<std::uint16_t>(0x81));
@@ -764,11 +730,7 @@
     static_assert(!testing_type::is_version_dependent(), "Invalid version dependency assumption");
 
     static const std::vector<char> Buf = {(char)0x83, 0x0f};
-<<<<<<< HEAD
-
-=======
-    
->>>>>>> eccbb73a
+
     testing_type field = pack<testing_type>(Buf.begin(), Buf.end());
     BOOST_CHECK_EQUAL(field.length(), 2U);
     BOOST_CHECK_EQUAL(field.value(), static_cast<std::uint32_t>(0x18f));
@@ -982,11 +944,7 @@
     BOOST_CHECK(field.valid());
 
     static const std::vector<char> Buf2 = {0x0, (char)Enum1_NumOfValues, (char)0x3f};
-<<<<<<< HEAD
-
-=======
-    
->>>>>>> eccbb73a
+
     field = pack<testing_type>(Buf2.begin(), Buf2.end(), status_type::protocol_error);
 
     field.value() = Enum1_Value3;
@@ -1038,11 +996,7 @@
     BOOST_CHECK(field.get_mode() == Mode::tentative);
 
     static const std::vector<char> Buf = {0x0f, (char)0xf0};
-<<<<<<< HEAD
-
-=======
-    
->>>>>>> eccbb73a
+
     field = pack<testing_type>(Buf.begin(), Buf.end());
 
     BOOST_CHECK(field.field().value() == 0xff0);
@@ -1211,11 +1165,7 @@
 
     const auto *readIter = &buf[0];
     field = pack<testing_type>(buf.begin(), buf.end());
-<<<<<<< HEAD
-
-=======
-    
->>>>>>> eccbb73a
+
     BOOST_CHECK(fpEquals(field.value(), 1.23f));
 }
 
@@ -2685,11 +2635,7 @@
     static const std::vector<char> InputBuf = {'f', 'o', 'o', 0x0, 'b', 'l', 'a'};
 
     field = pack<testing_type>(InputBuf.begin(), InputBuf.end());
-<<<<<<< HEAD
-
-=======
-    
->>>>>>> eccbb73a
+
     BOOST_CHECK(field.value() == "foo");
     BOOST_CHECK(field.value().size() == 3U);
 }
@@ -2870,11 +2816,6 @@
 
     field = pack<testing_type>(Buf.begin(), Buf.end());
 
-<<<<<<< HEAD
-=======
-    field = pack<testing_type>(Buf.begin(), Buf.end());
-    
->>>>>>> eccbb73a
     BOOST_CHECK(field.length() == 6U);
     BOOST_CHECK(field.value().size() == 3U);
     BOOST_CHECK(field.valid());
@@ -3127,15 +3068,9 @@
     write_read_field(field, ExpectedBuf.begin(), ExpectedBuf.size());
 
     static const std::vector<char> Buf2 = {0x0, 0x4, 0x2, 0x0, 0x1, 0x2, 0x3, 0x4, 0x2, 0x5, 0x6, 0x2, 0x7, 0x8};
-<<<<<<< HEAD
-
-    field = pack<testing_type>(Buf2.begin(), Buf2.end());
-
-=======
     
     field = pack<testing_type>(Buf2.begin(), Buf2.end());
     
->>>>>>> eccbb73a
     BOOST_CHECK(field.length() == Buf2.size() - 4U);
     BOOST_CHECK(!field.valid());
     BOOST_CHECK(field.value().size() == 4U);
@@ -3505,11 +3440,7 @@
         accumulator_set<testing_type> acc = accumulator_set<testing_type>(field);
 
         static const std::vector<char> Buf2 = {(char)0x03, (char)0x04, (char)0x05, (char)0x06};
-<<<<<<< HEAD
-
-=======
-        
->>>>>>> eccbb73a
+
         field = pack<testing_type>(Buf2.begin(), Buf2.end(), acc);
         BOOST_CHECK(field.value().size() == 1U);
         auto &members = field.value()[0].value();
